--- conflicted
+++ resolved
@@ -20,15 +20,12 @@
     tabId,
     url,
 }) {
-<<<<<<< HEAD
     // First check if we want to log this page (hence the 'maybe' in the name).
     const shouldBeRemembered = await checkWithBlacklist()
     if (!shouldBeRemembered({ url })) {
         return
     }
 
-=======
->>>>>>> ce48bb97
     // The time to put in documents.
     const timestamp = Date.now()
 
@@ -50,11 +47,6 @@
     tabId,
     url,
 }) {
-    // Check if we would want to log this page.
-    if (!isWorthRemembering({url})) {
-        return
-    }
-
     await logPageVisit({
         tabId,
         url,
